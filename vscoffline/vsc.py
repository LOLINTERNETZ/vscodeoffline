<<<<<<< HEAD
import datetime
import hashlib
import json
import os
import pathlib
from enum import IntFlag
from typing import Any, Dict, List, Union
import logging as log

PLATFORMS = ["win32", "linux", "linux-deb", "linux-rpm", "darwin", "linux-snap", "server-linux", "server-linux-legacy", "cli-alpine"]
ARCHITECTURES = ["", "x64"]
BUILDTYPES = ["", "archive", "user"]
QUALITIES = ["stable", "insider"]

URL_BINUPDATES = r"https://update.code.visualstudio.com/api/update/"
URL_RECOMMENDATIONS = r"https://main.vscode-cdn.net/extensions/marketplace.json"
URL_MARKETPLACEQUERY = r"https://marketplace.visualstudio.com/_apis/public/gallery/extensionquery"
URL_MALICIOUS = r"https://main.vscode-cdn.net/extensions/marketplace.json"

URLROOT = "https://update.code.visualstudio.com"
ARTIFACTS = "/artifacts/"
ARTIFACTS_INSTALLERS = "/artifacts/installers"
ARTIFACTS_EXTENSIONS = "/artifacts/extensions"
ARTIFACT_RECOMMENDATION = "/artifacts/recommendations.json"
ARTIFACT_MALICIOUS = "/artifacts/malicious.json"

TIMEOUT = 12


class QueryFlags(IntFlag):
    __no_flags_name__ = "NoneDefined"
    NoneDefined = 0x0
    IncludeVersions = 0x1
    IncludeFiles = 0x2
    IncludeCategoryAndTags = 0x4
    IncludeSharedAccounts = 0x8
    IncludeVersionProperties = 0x10
    ExcludeNonValidated = 0x20
    IncludeInstallationTargets = 0x40
    IncludeAssetUri = 0x80
    IncludeStatistics = 0x100
    IncludeLatestVersionOnly = 0x200
    Unpublished = 0x1000


class FilterType(IntFlag):
    __no_flags_name__ = "Target"
    Tag = 1
    ExtensionId = 4
    Category = 5
    ExtensionName = 7
    Target = 8
    Featured = 9
    SearchText = 10
    ExcludeWithFlags = 12
    UndefinedType = 14


class SortBy(IntFlag):
    __no_flags_name__ = "NoneOrRelevance"
    NoneOrRelevance = 0
    LastUpdatedDate = 1
    Title = 2
    PublisherName = 3
    InstallCount = 4
    PublishedDate = 5
    AverageRating = 6
    WeightedRating = 12


class SortOrder(IntFlag):
    __no_flags_name__ = "Default"
    Default = 0
    Ascending = 1
    Descending = 2


class MagicJsonEncoder(json.JSONEncoder):
    def default(self, o: Any) -> Union[str, Dict[str, Any]]:
        try:
            return super().default(o)
        except TypeError as err:
            # could be datetime
            if isinstance(o, datetime.datetime):
                return o.isoformat()
            # could also be cls with slots
            try:
                return {key: getattr(o, key, None) for key in o.__slots__}
            except AttributeError:
                pass
            # finally, should have a dict if it is a dataclass or another cls
            try:
                return o.__dict__
            except AttributeError:
                raise TypeError(
                    "Can't encode object. Tried isoformat of datetime, class slots and class dict"
                ) from err


class Utility:
    """
    Utility tool
    """

    @staticmethod
    def hash_file_and_check(filepath: Union[str, pathlib.Path], expectedchecksum: str) -> bool:
        """
        Hashes a file and checks for the expected checksum.
        Checksum is sha256 default implementation.
        """
        h = hashlib.sha256()
        with open(filepath, "rb") as f:
            for chunk in iter(lambda: f.read(4096), b""):
                h.update(chunk)
        return expectedchecksum == h.hexdigest()

    @staticmethod
    def load_json(filepath: Union[str, pathlib.Path]) -> Union[List[Any], Dict[str, Any]]:
        if isinstance(filepath, str):
            filepath: pathlib.Path = pathlib.Path(filepath)

        result = []
        if not filepath.exists():
            log.debug(f"Unable to load json from {filepath.absolute()}. Does not exist.")
            return result
        elif filepath.is_dir():
            log.debug(f"Cannot load json at path {filepath.absolute()}. It is a directory")
            return result

        with open(filepath, "r", encoding="utf-8-sig") as fp:
            try:
                result = json.load(fp)
                if not result:
                    return []
            except json.decoder.JSONDecodeError as err:
                log.debug(f"JSONDecodeError while processing {filepath.absolute()} \n error: {str(err)}")
                return []
            except UnicodeDecodeError as err:
                log.debug(f"UnicodeDecodeError while processing {filepath.absolute()} \n error: {str(err)}")
                return []
        return result

    @staticmethod
    def write_json(filepath: Union[str, pathlib.Path], content: Dict[str, Any]) -> None:
        with open(filepath, "w") as outfile:
            json.dump(content, outfile, cls=MagicJsonEncoder, indent=4)

    @staticmethod
    def first_file(filepath: Union[str, pathlib.Path], pattern: str, reverse: bool = False) -> Union[str, bool]:
        if isinstance(filepath, str):
            filepath = pathlib.Path(filepath)
        results = [*filepath.glob(pattern)]
        if not results:
            return False
        elif len(results) >= 1 and reverse:
            results.sort(reverse=True)
        return str(results[0].absolute())

    @staticmethod
    def folders_in_folder(filepath: str) -> List[str]:
        listing = [f for f in os.listdir(filepath) if os.path.isdir(os.path.join(filepath, f))]
        listing.sort()
        return listing

    @staticmethod
    def files_in_folder(filepath: str) -> List[str]:
        listing = [f for f in os.listdir(filepath) if os.path.isfile(os.path.join(filepath, f))]
        listing.sort()
        return listing


    @staticmethod
    def seconds_to_human_time(seconds: int) -> str:
        return str(datetime.timedelta(seconds=seconds))

    @staticmethod
    def from_json_datetime(jsondate: str) -> datetime.datetime:
        return datetime.datetime.strptime(jsondate, "%Y-%m-%dT%H:%M:%S.%fZ")

    @staticmethod
    def validate_platform(platform: str) -> bool:
        return platform in PLATFORMS

    @staticmethod
    def validate_architecture(arch: str) -> bool:
        return arch in ARCHITECTURES

    @staticmethod
    def validate_buildtype(buildtype: str) -> bool:
        return buildtype in BUILDTYPES

    @staticmethod
    def validate_quality(quality: str) -> bool:
        return quality in QUALITIES
=======
import datetime
import hashlib
import json
import os
import pathlib
from enum import IntFlag
from typing import Any, Dict, List, Union
import logging as log

PLATFORMS = ["win32", "linux", "linux-deb", "linux-rpm", "darwin", "darwin-arm64", "darwin-universal", "linux-snap", "server-linux", "cli-alpine", "server-darwin"]
ARCHITECTURES = ["", "x64", "arm64", "armhf", "alpine"]
BUILDTYPES = ["", "archive", "user", "web"]
QUALITIES = ["stable", "insider"]

URL_BINUPDATES = r"https://update.code.visualstudio.com/api/update/"
URL_RECOMMENDATIONS = r"https://az764295.vo.msecnd.net/extensions/workspaceRecommendations.json.gz"
URL_MARKETPLACEQUERY = r"https://marketplace.visualstudio.com/_apis/public/gallery/extensionquery"
URL_MALICIOUS = r"https://az764295.vo.msecnd.net/extensions/marketplace.json"

URLROOT = "https://update.code.visualstudio.com"
ARTIFACTS = "/artifacts/"
ARTIFACTS_INSTALLERS = "/artifacts/installers"
ARTIFACTS_EXTENSIONS = "/artifacts/extensions"
ARTIFACT_RECOMMENDATION = "/artifacts/recommendations.json"
ARTIFACT_MALICIOUS = "/artifacts/malicious.json"

TIMEOUT = 12


class QueryFlags(IntFlag):
    __no_flags_name__ = "NoneDefined"
    NoneDefined = 0x0
    IncludeVersions = 0x1
    IncludeFiles = 0x2
    IncludeCategoryAndTags = 0x4
    IncludeSharedAccounts = 0x8
    IncludeVersionProperties = 0x10
    ExcludeNonValidated = 0x20
    IncludeInstallationTargets = 0x40
    IncludeAssetUri = 0x80
    IncludeStatistics = 0x100
    IncludeLatestVersionOnly = 0x200
    Unpublished = 0x1000


class FilterType(IntFlag):
    __no_flags_name__ = "Target"
    Tag = 1
    ExtensionId = 4
    Category = 5
    ExtensionName = 7
    Target = 8
    Featured = 9
    SearchText = 10
    ExcludeWithFlags = 12
    UndefinedType = 14


class SortBy(IntFlag):
    __no_flags_name__ = "NoneOrRelevance"
    NoneOrRelevance = 0
    LastUpdatedDate = 1
    Title = 2
    PublisherName = 3
    InstallCount = 4
    PublishedDate = 5
    AverageRating = 6
    WeightedRating = 12


class SortOrder(IntFlag):
    __no_flags_name__ = "Default"
    Default = 0
    Ascending = 1
    Descending = 2


class MagicJsonEncoder(json.JSONEncoder):
    def default(self, o: Any) -> Union[str, Dict[str, Any]]:
        try:
            return super().default(o)
        except TypeError as err:
            # could be datetime
            if isinstance(o, datetime.datetime):
                return o.isoformat()
            # could also be cls with slots
            try:
                return {key: getattr(o, key, None) for key in o.__slots__}
            except AttributeError:
                pass
            # finally, should have a dict if it is a dataclass or another cls
            try:
                return o.__dict__
            except AttributeError:
                raise TypeError(
                    "Can't encode object. Tried isoformat of datetime, class slots and class dict"
                ) from err


class Utility:
    """
    Utility tool
    """

    @staticmethod
    def hash_file_and_check(filepath: Union[str, pathlib.Path], expectedchecksum: str) -> bool:
        """
        Hashes a file and checks for the expected checksum.
        Checksum is sha256 default implementation.
        """
        h = hashlib.sha256()
        with open(filepath, "rb") as f:
            for chunk in iter(lambda: f.read(4096), b""):
                h.update(chunk)
        return expectedchecksum == h.hexdigest()

    @staticmethod
    def load_json(filepath: Union[str, pathlib.Path]) -> Union[List[Any], Dict[str, Any]]:
        if isinstance(filepath, str):
            filepath: pathlib.Path = pathlib.Path(filepath)

        result = []
        if not filepath.exists():
            log.debug(f"Unable to load json from {filepath.absolute()}. Does not exist.")
            return result
        elif filepath.is_dir():
            log.debug(f"Cannot load json at path {filepath.absolute()}. It is a directory")
            return result

        with open(filepath, "r", encoding="utf-8-sig") as fp:
            try:
                result = json.load(fp)
                if not result:
                    return []
            except json.decoder.JSONDecodeError as err:
                log.debug(f"JSONDecodeError while processing {filepath.absolute()} \n error: {str(err)}")
                return []
        return result

    @staticmethod
    def write_json(filepath: Union[str, pathlib.Path], content: Dict[str, Any]) -> None:
        with open(filepath, "w") as outfile:
            json.dump(content, outfile, cls=MagicJsonEncoder, indent=4)

    @staticmethod
    def first_file(filepath: Union[str, pathlib.Path], pattern: str, reverse: bool = False) -> Union[str, bool]:
        if isinstance(filepath, str):
            filepath = pathlib.Path(filepath)
        results = [*filepath.glob(pattern)]
        if not results:
            return False
        elif len(results) >= 1 and reverse:
            results.sort(reverse=True)
        return str(results[0].absolute())

    @staticmethod
    def folders_in_folder(filepath: str) -> List[str]:
        listing = [f for f in os.listdir(filepath) if os.path.isdir(os.path.join(filepath, f))]
        listing.sort()
        return listing

    @staticmethod
    def files_in_folder(filepath: str) -> List[str]:
        listing = [f for f in os.listdir(filepath) if os.path.isfile(os.path.join(filepath, f))]
        listing.sort()
        return listing


    @staticmethod
    def seconds_to_human_time(seconds: int) -> str:
        return str(datetime.timedelta(seconds=seconds))

    @staticmethod
    def from_json_datetime(jsondate: str) -> datetime.datetime:
        return datetime.datetime.strptime(jsondate, "%Y-%m-%dT%H:%M:%S.%fZ")

    @staticmethod
    def validate_platform(platform: str) -> bool:
        return platform in PLATFORMS

    @staticmethod
    def validate_architecture(arch: str) -> bool:
        return arch in ARCHITECTURES

    @staticmethod
    def validate_buildtype(buildtype: str) -> bool:
        return buildtype in BUILDTYPES

    @staticmethod
    def validate_quality(quality: str) -> bool:
        return quality in QUALITIES
>>>>>>> fceed16e
<|MERGE_RESOLUTION|>--- conflicted
+++ resolved
@@ -1,4 +1,3 @@
-<<<<<<< HEAD
 import datetime
 import hashlib
 import json
@@ -8,9 +7,9 @@
 from typing import Any, Dict, List, Union
 import logging as log
 
-PLATFORMS = ["win32", "linux", "linux-deb", "linux-rpm", "darwin", "linux-snap", "server-linux", "server-linux-legacy", "cli-alpine"]
-ARCHITECTURES = ["", "x64"]
-BUILDTYPES = ["", "archive", "user"]
+PLATFORMS = ["win32", "linux", "linux-deb", "linux-rpm", "darwin", "darwin-arm64", "darwin-universal", "linux-snap", "server-linux", "server-linux-legacy", "cli-alpine"]
+ARCHITECTURES = ["", "x64", "arm64", "armhf", "alpine"]
+BUILDTYPES = ["", "archive", "user", "web"]
 QUALITIES = ["stable", "insider"]
 
 URL_BINUPDATES = r"https://update.code.visualstudio.com/api/update/"
@@ -192,197 +191,4 @@
 
     @staticmethod
     def validate_quality(quality: str) -> bool:
-        return quality in QUALITIES
-=======
-import datetime
-import hashlib
-import json
-import os
-import pathlib
-from enum import IntFlag
-from typing import Any, Dict, List, Union
-import logging as log
-
-PLATFORMS = ["win32", "linux", "linux-deb", "linux-rpm", "darwin", "darwin-arm64", "darwin-universal", "linux-snap", "server-linux", "cli-alpine", "server-darwin"]
-ARCHITECTURES = ["", "x64", "arm64", "armhf", "alpine"]
-BUILDTYPES = ["", "archive", "user", "web"]
-QUALITIES = ["stable", "insider"]
-
-URL_BINUPDATES = r"https://update.code.visualstudio.com/api/update/"
-URL_RECOMMENDATIONS = r"https://az764295.vo.msecnd.net/extensions/workspaceRecommendations.json.gz"
-URL_MARKETPLACEQUERY = r"https://marketplace.visualstudio.com/_apis/public/gallery/extensionquery"
-URL_MALICIOUS = r"https://az764295.vo.msecnd.net/extensions/marketplace.json"
-
-URLROOT = "https://update.code.visualstudio.com"
-ARTIFACTS = "/artifacts/"
-ARTIFACTS_INSTALLERS = "/artifacts/installers"
-ARTIFACTS_EXTENSIONS = "/artifacts/extensions"
-ARTIFACT_RECOMMENDATION = "/artifacts/recommendations.json"
-ARTIFACT_MALICIOUS = "/artifacts/malicious.json"
-
-TIMEOUT = 12
-
-
-class QueryFlags(IntFlag):
-    __no_flags_name__ = "NoneDefined"
-    NoneDefined = 0x0
-    IncludeVersions = 0x1
-    IncludeFiles = 0x2
-    IncludeCategoryAndTags = 0x4
-    IncludeSharedAccounts = 0x8
-    IncludeVersionProperties = 0x10
-    ExcludeNonValidated = 0x20
-    IncludeInstallationTargets = 0x40
-    IncludeAssetUri = 0x80
-    IncludeStatistics = 0x100
-    IncludeLatestVersionOnly = 0x200
-    Unpublished = 0x1000
-
-
-class FilterType(IntFlag):
-    __no_flags_name__ = "Target"
-    Tag = 1
-    ExtensionId = 4
-    Category = 5
-    ExtensionName = 7
-    Target = 8
-    Featured = 9
-    SearchText = 10
-    ExcludeWithFlags = 12
-    UndefinedType = 14
-
-
-class SortBy(IntFlag):
-    __no_flags_name__ = "NoneOrRelevance"
-    NoneOrRelevance = 0
-    LastUpdatedDate = 1
-    Title = 2
-    PublisherName = 3
-    InstallCount = 4
-    PublishedDate = 5
-    AverageRating = 6
-    WeightedRating = 12
-
-
-class SortOrder(IntFlag):
-    __no_flags_name__ = "Default"
-    Default = 0
-    Ascending = 1
-    Descending = 2
-
-
-class MagicJsonEncoder(json.JSONEncoder):
-    def default(self, o: Any) -> Union[str, Dict[str, Any]]:
-        try:
-            return super().default(o)
-        except TypeError as err:
-            # could be datetime
-            if isinstance(o, datetime.datetime):
-                return o.isoformat()
-            # could also be cls with slots
-            try:
-                return {key: getattr(o, key, None) for key in o.__slots__}
-            except AttributeError:
-                pass
-            # finally, should have a dict if it is a dataclass or another cls
-            try:
-                return o.__dict__
-            except AttributeError:
-                raise TypeError(
-                    "Can't encode object. Tried isoformat of datetime, class slots and class dict"
-                ) from err
-
-
-class Utility:
-    """
-    Utility tool
-    """
-
-    @staticmethod
-    def hash_file_and_check(filepath: Union[str, pathlib.Path], expectedchecksum: str) -> bool:
-        """
-        Hashes a file and checks for the expected checksum.
-        Checksum is sha256 default implementation.
-        """
-        h = hashlib.sha256()
-        with open(filepath, "rb") as f:
-            for chunk in iter(lambda: f.read(4096), b""):
-                h.update(chunk)
-        return expectedchecksum == h.hexdigest()
-
-    @staticmethod
-    def load_json(filepath: Union[str, pathlib.Path]) -> Union[List[Any], Dict[str, Any]]:
-        if isinstance(filepath, str):
-            filepath: pathlib.Path = pathlib.Path(filepath)
-
-        result = []
-        if not filepath.exists():
-            log.debug(f"Unable to load json from {filepath.absolute()}. Does not exist.")
-            return result
-        elif filepath.is_dir():
-            log.debug(f"Cannot load json at path {filepath.absolute()}. It is a directory")
-            return result
-
-        with open(filepath, "r", encoding="utf-8-sig") as fp:
-            try:
-                result = json.load(fp)
-                if not result:
-                    return []
-            except json.decoder.JSONDecodeError as err:
-                log.debug(f"JSONDecodeError while processing {filepath.absolute()} \n error: {str(err)}")
-                return []
-        return result
-
-    @staticmethod
-    def write_json(filepath: Union[str, pathlib.Path], content: Dict[str, Any]) -> None:
-        with open(filepath, "w") as outfile:
-            json.dump(content, outfile, cls=MagicJsonEncoder, indent=4)
-
-    @staticmethod
-    def first_file(filepath: Union[str, pathlib.Path], pattern: str, reverse: bool = False) -> Union[str, bool]:
-        if isinstance(filepath, str):
-            filepath = pathlib.Path(filepath)
-        results = [*filepath.glob(pattern)]
-        if not results:
-            return False
-        elif len(results) >= 1 and reverse:
-            results.sort(reverse=True)
-        return str(results[0].absolute())
-
-    @staticmethod
-    def folders_in_folder(filepath: str) -> List[str]:
-        listing = [f for f in os.listdir(filepath) if os.path.isdir(os.path.join(filepath, f))]
-        listing.sort()
-        return listing
-
-    @staticmethod
-    def files_in_folder(filepath: str) -> List[str]:
-        listing = [f for f in os.listdir(filepath) if os.path.isfile(os.path.join(filepath, f))]
-        listing.sort()
-        return listing
-
-
-    @staticmethod
-    def seconds_to_human_time(seconds: int) -> str:
-        return str(datetime.timedelta(seconds=seconds))
-
-    @staticmethod
-    def from_json_datetime(jsondate: str) -> datetime.datetime:
-        return datetime.datetime.strptime(jsondate, "%Y-%m-%dT%H:%M:%S.%fZ")
-
-    @staticmethod
-    def validate_platform(platform: str) -> bool:
-        return platform in PLATFORMS
-
-    @staticmethod
-    def validate_architecture(arch: str) -> bool:
-        return arch in ARCHITECTURES
-
-    @staticmethod
-    def validate_buildtype(buildtype: str) -> bool:
-        return buildtype in BUILDTYPES
-
-    @staticmethod
-    def validate_quality(quality: str) -> bool:
-        return quality in QUALITIES
->>>>>>> fceed16e
+        return quality in QUALITIES