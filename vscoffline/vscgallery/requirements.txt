requests
falcon
gunicorn
watchdog
<<<<<<< HEAD
setuptools
=======
setuptools

>>>>>>> a1af1e80
<|MERGE_RESOLUTION|>--- conflicted
+++ resolved
@@ -1,10 +1,5 @@
-requests
-falcon
-gunicorn
-watchdog
-<<<<<<< HEAD
-setuptools
-=======
-setuptools
-
->>>>>>> a1af1e80
+requests
+falcon
+gunicorn
+watchdog
+setuptools